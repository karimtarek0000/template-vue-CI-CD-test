<script setup lang="ts">
  console.log('testing');
  const testing = 'dfdfdf';
</script>

<template>
<<<<<<< HEAD
  <div>
    <RouterView />
    <p>testing</p>
  </div>
=======
	<div>
		<RouterView />
		<div>
			<p>
				Lorem ipsum dolor sit amet consectetur, adipisicing elit. Numquam,
				commodi.
			</p>
		</div>
	</div>
>>>>>>> 7df194e5
</template>

<style>
  .app-container {
    max-width: 1200px;
    margin: 0 auto;
    padding: 20px;
  }

  nav {
    padding: 20px 0;
  }

  nav a {
    margin: 0 10px;
    text-decoration: none;
    color: #333;
  }

  nav a.router-link-active {
    font-weight: bold;
    color: #42b983;
  }

  .fade-enter-active,
  .fade-leave-active {
    transition: opacity 0.3s ease;
  }

  .fade-enter-from,
  .fade-leave-to {
    opacity: 0;
  }
</style><|MERGE_RESOLUTION|>--- conflicted
+++ resolved
@@ -1,56 +1,44 @@
 <script setup lang="ts">
-  console.log('testing');
-  const testing = 'dfdfdf';
+    console.log('testing');
+    const testing = 'dfdfdf';
 </script>
 
 <template>
-<<<<<<< HEAD
-  <div>
-    <RouterView />
-    <p>testing</p>
-  </div>
-=======
-	<div>
-		<RouterView />
-		<div>
-			<p>
-				Lorem ipsum dolor sit amet consectetur, adipisicing elit. Numquam,
-				commodi.
-			</p>
-		</div>
-	</div>
->>>>>>> 7df194e5
+    <div>
+        <RouterView />
+        <p>testing</p>
+    </div>
 </template>
 
 <style>
-  .app-container {
-    max-width: 1200px;
-    margin: 0 auto;
-    padding: 20px;
-  }
+    .app-container {
+        max-width: 1200px;
+        margin: 0 auto;
+        padding: 20px;
+    }
 
-  nav {
-    padding: 20px 0;
-  }
+    nav {
+        padding: 20px 0;
+    }
 
-  nav a {
-    margin: 0 10px;
-    text-decoration: none;
-    color: #333;
-  }
+    nav a {
+        margin: 0 10px;
+        text-decoration: none;
+        color: #333;
+    }
 
-  nav a.router-link-active {
-    font-weight: bold;
-    color: #42b983;
-  }
+    nav a.router-link-active {
+        font-weight: bold;
+        color: #42b983;
+    }
 
-  .fade-enter-active,
-  .fade-leave-active {
-    transition: opacity 0.3s ease;
-  }
+    .fade-enter-active,
+    .fade-leave-active {
+        transition: opacity 0.3s ease;
+    }
 
-  .fade-enter-from,
-  .fade-leave-to {
-    opacity: 0;
-  }
+    .fade-enter-from,
+    .fade-leave-to {
+        opacity: 0;
+    }
 </style>