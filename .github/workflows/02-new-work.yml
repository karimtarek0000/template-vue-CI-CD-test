name: 02-new-work

run-name: This is a new workflow

on:
  pull_request:
    types:
      - closed

jobs:
  job1:
    runs-on: ubuntu-latest
    if: github.event.pull_request.merged == true
    steps:
      - name: print hello world 1
        run: echo "Hello world 1"

      - name: print hello world 1
<<<<<<< HEAD
        if: github.event.pull_request.file_changes > 1
=======
        if: github.event.pull_request.file_changes > 2
>>>>>>> 10f9b163
        run: echo "Hello world 1"<|MERGE_RESOLUTION|>--- conflicted
+++ resolved
@@ -16,9 +16,5 @@
         run: echo "Hello world 1"
 
       - name: print hello world 1
-<<<<<<< HEAD
-        if: github.event.pull_request.file_changes > 1
-=======
         if: github.event.pull_request.file_changes > 2
->>>>>>> 10f9b163
         run: echo "Hello world 1"